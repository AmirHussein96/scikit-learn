--- conflicted
+++ resolved
@@ -165,14 +165,10 @@
     predict_proba(X) : array
         Return probability estimates.
 
-<<<<<<< HEAD
-    decision_function(X) : array
-=======
     predict_log_proba(X) : array
         Return log-probability estimates.
 
-    predict_margin(X) : array
->>>>>>> e3087653
+    decision_function(X) : array
         Return distance to predicted margin.
 
     Examples
