"""Testing for K-means"""

import numpy as np
from scipy import sparse as sp
from numpy.testing import assert_equal
from numpy.testing import assert_array_equal
from numpy.testing import assert_array_almost_equal
from nose.tools import assert_raises
from nose.tools import assert_true

from ..k_means_ import KMeans, MiniBatchKMeans
from .common import generate_clustered_data
from ...utils import shuffle

n_clusters = 3
X = generate_clustered_data(n_clusters=n_clusters, std=.1)
X_csr = sp.csr_matrix(X)


def test_k_means_pp_init():
    np.random.seed(1)
    k_means = KMeans(init="k-means++", k=n_clusters).fit(X)

    centers = k_means.cluster_centers_
    assert_equal(centers.shape, (n_clusters, 2))

    labels = k_means.labels_
    assert_equal(np.unique(labels).size, 3)
    assert_equal(np.unique(labels[:20]).size, 1)
    assert_equal(np.unique(labels[20:40]).size, 1)
    assert_equal(np.unique(labels[40:]).size, 1)

    # check error on dataset being too small
    assert_raises(ValueError, k_means.fit, [[0., 1.]])


def test_mini_batch_k_means_pp_init():
    np.random.seed(1)
    sample = X[0:X.shape[0] / 2]
    km = MiniBatchKMeans(init="random").partial_fit(sample)
    # Let's recalculate the inertia on the whole dataset
    km.partial_fit(X)
    inertia = km.inertia_
    km.partial_fit(X[X.shape[0] / 2:])
    # And again
    km.partial_fit(X)
    assert(km.inertia_ < inertia)


def test_sparse_mini_batch_k_means_pp_init():
    np.random.seed(1)
    sample = X_csr[0:X_csr.shape[0] / 2]
    km = MiniBatchKMeans(init="random").partial_fit(sample)
    # Let's recalculate the inertia on the whole dataset
    km.partial_fit(X_csr)
    inertia = km.inertia_
    km.partial_fit(X_csr[X_csr.shape[0] / 2:])
    # And again
    km.partial_fit(X_csr)
    assert(km.inertia_ < inertia)


def test_k_means_pp_random_init():
    np.random.seed(1)
    k_means = KMeans(init="random", k=n_clusters).fit(X)

    centers = k_means.cluster_centers_
    assert_equal(centers.shape, (n_clusters, 2))

    labels = k_means.labels_
    assert_equal(np.unique(labels).size, 3)
    assert_equal(np.unique(labels[:20]).size, 1)
    assert_equal(np.unique(labels[20:40]).size, 1)
    assert_equal(np.unique(labels[40:]).size, 1)

    # check error on dataset being too small
    assert_raises(ValueError, k_means.fit, [[0., 1.]])


def test_k_means_fixed_array_init():
    np.random.seed(1)
    init_array = np.vstack([X[5], X[25], X[45]])
    k_means = KMeans(init=init_array, n_init=1, k=n_clusters).fit(X)

    centers = k_means.cluster_centers_
    assert_equal(centers.shape, (n_clusters, 2))

    labels = k_means.labels_
    assert_equal(np.unique(labels).size, 3)
    assert_equal(np.unique(labels[:20]).size, 1)
    assert_equal(np.unique(labels[20:40]).size, 1)
    assert_equal(np.unique(labels[40:]).size, 1)

    # check error on dataset being too small
    assert_raises(ValueError, k_means.fit, [[0., 1.]])


def test_k_means_invalid_init():
    np.random.seed(1)
    k_means = KMeans(init="invalid", n_init=1, k=n_clusters)
    assert_raises(ValueError, k_means.fit, X)


def test_k_means_copyx():
    """Check if copy_x=False returns nearly equal X after de-centering."""
    np.random.seed(1)
    my_X = X.copy()
    k_means = KMeans(copy_x=False, k=n_clusters).fit(my_X)
    centers = k_means.cluster_centers_
    assert_equal(centers.shape, (n_clusters, 2))

    labels = k_means.labels_
    assert_equal(np.unique(labels).size, 3)
    assert_equal(np.unique(labels[:20]).size, 1)
    assert_equal(np.unique(labels[20:40]).size, 1)
    assert_equal(np.unique(labels[40:]).size, 1)

    # check if my_X is centered
    assert_array_almost_equal(my_X, X)


def test_k_means_singleton():
    """Check k_means with bad initialization and singleton clustering."""
    np.random.seed(1)
    my_X = np.array([[1.1, 1.1], [0.9, 1.1], [1.1, 0.9], [0.9, 0.9]])
    array_init = np.array([[1.0, 1.0], [5.0, 5.0]])
    k_means = KMeans(init=array_init, k=2).fit(my_X)

    # must be singleton clustering
    assert_equal(np.unique(k_means.labels_).size, 1)


def test_mbk_means_fixed_array_init():
    np.random.seed(1)
    init_array = np.vstack([X[5], X[25], X[45]])
    mbk_means = MiniBatchKMeans(init=init_array, k=n_clusters).fit(X)

    centers = mbk_means.cluster_centers_
    assert_equal(centers.shape, (n_clusters, 2))

    labels = mbk_means.labels_
    assert_equal(np.unique(labels).size, 3)

    assert_raises(ValueError, mbk_means.fit, [[0., 1.]])


def test_sparse_mbk_means_fixed_array_init():
    np.random.seed(1)
    init_array = np.vstack([X[5], X[25], X[45]])
    mbk_means = MiniBatchKMeans(init=init_array).fit(X_csr)

    centers = mbk_means.cluster_centers_
    assert_equal(centers.shape, (n_clusters, 2))

    labels = mbk_means.labels_
    assert_equal(np.unique(labels).size, 3)

    assert_raises(ValueError, mbk_means.fit, [[0., 1.]])


def test_sparse_mbk_means_pp_init():
    np.random.seed(1)
<<<<<<< HEAD
    mbk_means = MiniBatchKMeans(init="k-means++")
    assert_raises(ValueError, mbk_means.fit, X_csr, k=n_clusters)
=======
    mbk_means = MiniBatchKMeans(init="k-means++", k=n_clusters)
    assert_raises(ValueError, mbk_means.fit, S)
>>>>>>> ce9814bb


def test_sparse_mbk_means_callable_init():
    np.random.seed(1)

    def test_init(Xbar, k, random_state):
        return np.vstack([X[5], X[25], X[45]])
    mbk_means = MiniBatchKMeans(init=test_init).fit(X_csr)

    centers = mbk_means.cluster_centers_
    assert_equal(centers.shape, (n_clusters, 2))

    labels = mbk_means.labels_
    assert_equal(np.unique(labels).size, 3)

    assert_raises(ValueError, mbk_means.fit, [[0., 1.]])


def test_k_means_fixed_array_init_fit():
    np.random.seed(1)
    init_array = np.vstack([X[5], X[25], X[45]])
    k_means = KMeans(init=init_array, n_init=1, k=n_clusters).fit(X)

    another_init_array = np.vstack([X[1], X[30], X[50]])
    other_k_means = KMeans(init=init_array, n_init=1, k=n_clusters)
    other_k_means.set_params(init=another_init_array)
    other_k_means.fit(X)
    assert_true(not np.allclose(k_means.init, other_k_means.init),
                "init attributes must be different")


def test_mbkm_fixed_array_init_fit():
    np.random.seed(1)
    init_array = np.vstack([X[5], X[25], X[45]])
    k_means = MiniBatchKMeans(init=init_array, k=n_clusters).fit(X)

    another_init_array = np.vstack([X[1], X[30], X[50]])
    other_k_means = MiniBatchKMeans(init=another_init_array, k=n_clusters)
    other_k_means.fit(X)
    assert_true(not np.allclose(k_means.init, other_k_means.init),
                "init attributes must be different")


def test_mbk_means():
    n_samples = X.shape[0]
    true_labels = np.zeros((n_samples,), dtype=np.int32)
    true_labels[20:40] = 1
    true_labels[40:] = 2
    chunk_size = n_samples / 10
    # make sure init clusters are in different clusters
    init_array = np.vstack([X[5], X[25], X[45]])

    # shuffle original data
    X_shuffled, X_csr_shuffled, true_labels = shuffle(X, X_csr, true_labels,
                                                      random_state=1)

    mbk_means = MiniBatchKMeans(init=init_array, chunk_size=chunk_size,
                                k=n_clusters, random_state=1)
    mbk_means.fit(X_shuffled)
    assert_equal(true_labels, mbk_means.labels_)

    mbk_means = MiniBatchKMeans(init=init_array, chunk_size=chunk_size,
                                k=n_clusters, random_state=1)
    mbk_means.fit(X_csr_shuffled)
    assert_equal(true_labels, mbk_means.labels_)


def test_predict():
    k_means = KMeans(k=n_clusters).fit(X)

    # sanity check: predict centroid labels
    pred = k_means.predict(k_means.cluster_centers_)
    assert_array_equal(pred, np.arange(n_clusters))

    # sanity check: re-predict labeling for training set samples
    pred = k_means.predict(X)
    assert_array_equal(k_means.predict(X), k_means.labels_)


def test_predict_minibatch():
    mbk_means = MiniBatchKMeans(k=n_clusters).fit(X)

    # sanity check: predict centroid labels
    pred = mbk_means.predict(mbk_means.cluster_centers_)
    assert_array_equal(pred, np.arange(n_clusters))

    # sanity check: re-predict labeling for training set samples
    pred = mbk_means.predict(X)
    assert_array_equal(mbk_means.predict(X), mbk_means.labels_)


def test_predict_minibatch_sparse_input():
    mbk_means = MiniBatchKMeans(k=n_clusters).fit(X_csr)

    # sanity check: predict centroid labels
    pred = mbk_means.predict(mbk_means.cluster_centers_)
    assert_array_equal(pred, np.arange(n_clusters))

    # sanity check: re-predict labeling for training set samples
    pred = mbk_means.predict(X_csr)
    assert_array_equal(mbk_means.predict(X), mbk_means.labels_)

    # check that models trained on sparse input also works for dense input at
    # predict time
    pred = mbk_means.predict(X)
    assert_array_equal(mbk_means.predict(X), mbk_means.labels_)


def test_transform():
    k_means = KMeans(k=n_clusters)
    k_means.fit(X)
    X_new = k_means.transform(k_means.cluster_centers_)

    for c in range(n_clusters):
        assert_equal(X_new[c, c], 0)
        for c2 in range(n_clusters):
            if c != c2:
                assert_true(X_new[c, c2] > 0)<|MERGE_RESOLUTION|>--- conflicted
+++ resolved
@@ -160,13 +160,8 @@
 
 def test_sparse_mbk_means_pp_init():
     np.random.seed(1)
-<<<<<<< HEAD
-    mbk_means = MiniBatchKMeans(init="k-means++")
-    assert_raises(ValueError, mbk_means.fit, X_csr, k=n_clusters)
-=======
     mbk_means = MiniBatchKMeans(init="k-means++", k=n_clusters)
-    assert_raises(ValueError, mbk_means.fit, S)
->>>>>>> ce9814bb
+    assert_raises(ValueError, mbk_means.fit, X_csr)
 
 
 def test_sparse_mbk_means_callable_init():
